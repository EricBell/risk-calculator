--- conflicted
+++ resolved
@@ -1,7 +1,3 @@
 .venv/
-<<<<<<< HEAD
 logs/
-=======
-logs/
-*.pyc
->>>>>>> 56fe76f1
+*.pyc